--- conflicted
+++ resolved
@@ -152,16 +152,6 @@
         self.assertEqual(response.status_code, 308)
         self.assertIn("range", response.headers)
 
-<<<<<<< HEAD
-        response = self.client.put(
-            "/upload/storage/v1/b/bucket-name/o",
-            query_string={"upload_id": upload_id},
-            headers={
-                "X-Guploader-No-308": "yes",
-            },
-        )
-        self.assertEqual(response.status_code, 200)
-=======
         # Upload another chunk using a POST request with upload_id
         chunk = self._create_valid_chunk()
         response = self.client.post(
@@ -176,7 +166,16 @@
         )
         self.assertEqual(response.status_code, 308)
         self.assertIn("range", response.headers)
->>>>>>> ffa4b683
+
+        # Test 200 overrides 308 with request header X-Guploader-No-308
+        response = self.client.put(
+            "/upload/storage/v1/b/bucket-name/o",
+            query_string={"upload_id": upload_id},
+            headers={
+                "X-Guploader-No-308": "yes",
+            },
+        )
+        self.assertEqual(response.status_code, 200)
 
         response = self.client.delete(
             "/upload/storage/v1/b/bucket-name/o",
