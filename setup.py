--- conflicted
+++ resolved
@@ -43,17 +43,11 @@
     ],
     python_requires=">=3.8",
     install_requires=[
-<<<<<<< HEAD
-        "grpcio==1.62.2",
-        "grpcio-status==1.62.2",
-        "grpcio-tools==1.62.2",
-        "googleapis-common-protos==1.63.0",
-        "protobuf==4.25.3",
-=======
         "grpcio==1.66.1",
+        "grpcio-status==1.66.1",
+        "grpcio-tools==1.66.1",
         "googleapis-common-protos==1.65.0",
         "protobuf==5.27.2",
->>>>>>> 6efd38f0
         "flask==3.0.3",
         "requests-toolbelt==1.0.0",
         "scalpl==0.4.2",
