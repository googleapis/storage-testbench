# Copyright 2020 Google LLC
#
# Licensed under the Apache License, Version 2.0 (the "License");
# you may not use this file except in compliance with the License.
# You may obtain a copy of the License at
#
#     http://www.apache.org/licenses/LICENSE-2.0
#
# Unless required by applicable law or agreed to in writing, software
# distributed under the License is distributed on an "AS IS" BASIS,
# WITHOUT WARRANTIES OR CONDITIONS OF ANY KIND, either express or implied.
# See the License for the specific language governing permissions and
# limitations under the License.

import collections
import json
import os
import threading
import uuid

import gcs
import testbench


class Database:
    def __init__(
        self,
        buckets,
        objects,
        live_generations,
        uploads,
        rewrites,
        retry_tests,
        supported_methods,
    ):
        self._resources_lock = threading.RLock()
        self._buckets = buckets
        self._objects = objects
        self._live_generations = live_generations

        self._uploads_lock = threading.RLock()
        self._uploads = uploads

        self._rewrites_lock = threading.RLock()
        self._rewrites = rewrites

        self._retry_tests_lock = threading.RLock()
        self._retry_tests = retry_tests
        self._supported_methods = supported_methods

        self._projects_lock = threading.RLock()
        self._projects = {}

    @classmethod
    def init(cls):
        return cls({}, {}, {}, {}, {}, {}, [])

    def clear(self):
        """Clear all data except for the supported method list."""
        with self._resources_lock:
            self._buckets = {}
            self._objects = {}
            self._live_generations = {}
        with self._uploads_lock:
            self._uploads = {}
        with self._rewrites_lock:
            self._rewrites = {}
        with self._retry_tests_lock:
            self._retry_tests = {}
        # The list of supported methods for `retry_test` is defined via flask
        # decorators, it should remain unchanged after the test or application
        # is initialized. Arguably this means it should be in a global variable.
        #   TODO(#27) - maybe `self._supported_methods` should be a global

    # === BUCKET === #

    def __bucket_key(self, bucket_name, context):
        if context is not None:
            return bucket_name
        return testbench.common.bucket_name_to_proto(bucket_name)

    def get_bucket(self, bucket_name, context, preconditions=[]):
        with self._resources_lock:
            bucket = self._buckets.get(self.__bucket_key(bucket_name, context))
            if bucket is None:
                return testbench.error.notfound("Bucket %s" % bucket_name, context)
            for precondition in preconditions:
                if not precondition(bucket, context):
                    return None
            return bucket

    def insert_bucket(self, bucket, context):
        with self._resources_lock:
            if bucket.metadata.name in self._buckets:
                return testbench.error.already_exists(context)
            self._buckets[bucket.metadata.name] = bucket
            self._objects[bucket.metadata.name] = {}
            self._live_generations[bucket.metadata.name] = {}

    def list_bucket(self, project_id, prefix, context):
        with self._resources_lock:
            if project_id is None or project_id.endswith("-"):
                testbench.error.invalid("Project id %s" % project_id, context)
            if not prefix:
                return self._buckets.values()

            prefix = "projects/_/buckets/" + prefix
            buckets = []
            for bucket in self._buckets.values():
                name = bucket.metadata.name
                if name.find(prefix) == 0:
                    buckets.append(bucket)

            return buckets

    def delete_bucket(self, bucket_name, context, preconditions=[]):
        with self._resources_lock:
            bucket = self.get_bucket(bucket_name, context, preconditions)
            if len(self._live_generations[bucket.metadata.name]) > 0:
                testbench.error.invalid(
                    "Deleting non-empty bucket %s %s"
                    % (
                        bucket.metadata.name,
                        self._live_generations[bucket.metadata.name],
                    ),
                    context,
                )
            del self._buckets[bucket.metadata.name]
            del self._objects[bucket.metadata.name]
            del self._live_generations[bucket.metadata.name]

    def insert_test_bucket(self):
        """Automatically create a bucket if needed.

        Many of the integration tests for `google-cloud-cpp` assume a
        well-known bucket already exists. This function creates a bucket
        based on the `GOOGLE_CLOUD_CPP_STORAGE_TEST_BUCKET_NAME`, which
        also happens to be the environment variable used to configure this
        bucket name in said integration tests."""
        bucket_name = os.environ.get("GOOGLE_CLOUD_CPP_STORAGE_TEST_BUCKET_NAME", None)
        if bucket_name is None:
            return
        with self._resources_lock:
            if self._buckets.get(self.__bucket_key(bucket_name, None)) is None:
                request = testbench.common.FakeRequest(
                    args={}, data=json.dumps({"name": bucket_name})
                )
                bucket_test, _ = gcs.bucket.Bucket.init(request, None)
                self.insert_bucket(bucket_test, None)
                bucket_test.metadata.metageneration = 4
                bucket_test.metadata.versioning.enabled = True

    # === OBJECT === #

    def __get_bucket_for_object(self, bucket_name, context):
        bucket = self._objects.get(self.__bucket_key(bucket_name, context))
        if bucket is None:
            testbench.error.notfound("Bucket %s" % bucket_name, context)
        return bucket

    @classmethod
    def __extract_list_object_request_grpc(cls, request):
        return (
            request.delimiter,
            request.prefix,
            request.versions,
            request.lexicographic_start,
            request.lexicographic_end,
            request.include_trailing_delimiter,
        )

    @classmethod
    def __extract_list_object_request(cls, request, context):
        if context is not None:
            return cls.__extract_list_object_request_grpc(request)
        delimiter, prefix, versions = "", "", False
        start_offset, end_offset = "", None
        include_trailing_delimiter = False
        delimiter = request.args.get("delimiter", "")
        prefix = request.args.get("prefix", "")
        versions = request.args.get("versions", False, type=bool)
        start_offset = request.args.get("startOffset", "")
        end_offset = request.args.get("endOffset")
        include_trailing_delimiter = request.args.get("includeTrailingDelimiter", False)
        return (
            delimiter,
            prefix,
            versions,
            start_offset,
            end_offset,
            include_trailing_delimiter,
        )

    def __get_live_generation(self, bucket_name, object_name, context):
        bucket_key = self.__bucket_key(bucket_name, context)
        return self._live_generations[bucket_key].get(object_name)

    def __set_live_generation(self, bucket_name, object_name, generation, context):
        bucket_key = self.__bucket_key(bucket_name, context)
        self._live_generations[bucket_key][object_name] = generation

    def __del_live_generation(self, bucket_name, object_name, context):
        bucket_key = self.__bucket_key(bucket_name, context)
        self._live_generations[bucket_key].pop(object_name, None)

    def list_object(self, request, bucket_name, context):
        with self._resources_lock:
            bucket = self.__get_bucket_for_object(bucket_name, context)
            (
                delimiter,
                prefix,
                versions,
                start_offset,
                end_offset,
                include_trailing_delimiter,
            ) = self.__extract_list_object_request(request, context)
            items = []
            prefixes = set()
            for obj in bucket.values():
                generation = obj.metadata.generation
                name = obj.metadata.name
                if not versions and generation != self.__get_live_generation(
                    bucket_name, name, context
                ):
                    continue
                if name.find(prefix) != 0:
                    continue
                if name < start_offset:
                    continue
                if end_offset and name >= end_offset:
                    continue
                delimiter_index = name.find(delimiter, len(prefix))
                if delimiter != "" and delimiter_index > 0:
                    prefixes.add(name[: delimiter_index + 1])
                    if (
                        delimiter_index < len(name) - 1
                        or not include_trailing_delimiter
                    ):
                        continue
                items.append(obj.metadata)
            items.sort(key=lambda item: item.name)
            return items, sorted(list(prefixes))

    def _get_object(
        self, bucket_name, object_name, context=None, generation=None, preconditions=[]
    ):
        with self._resources_lock:
            bucket_key = self.__bucket_key(bucket_name, context)
            if bucket_key not in self._live_generations:
                return testbench.error.notfound("Bucket %s" % bucket_name, context)

            live_generation = self._live_generations[bucket_key].get(object_name, None)

            if generation is None or int(generation) == 0:
                # We are looking for the latest "live" version, but there is none.
                if live_generation is None:
                    return testbench.error.notfound(
                        "Live version of object %s/%s" % (bucket_name, object_name),
                        context,
                    )
                lookup_generation = int(live_generation)
            else:
                lookup_generation = int(generation)
            bucket = self.__get_bucket_for_object(bucket_name, context)
            blob = bucket.get("%s#%d" % (object_name, lookup_generation), None)
            if blob is None:
                return testbench.error.notfound(
                    "Could not find object %s/%s#%d"
                    % (bucket_name, object_name, lookup_generation),
                    context,
                )
            for precondition in preconditions:
                if not precondition(blob, live_generation, context):
                    return None, None
            return blob, live_generation

    def get_object(
        self, bucket_name, object_name, context=None, generation=None, preconditions=[]
    ):
        blob, _ = self._get_object(
            bucket_name, object_name, context, generation, preconditions
        )
        return blob

    def insert_object(self, bucket_name, blob, context=None, preconditions=[]):
        with self._resources_lock:
            object_name = blob.metadata.name
            bucket = self.__get_bucket_for_object(bucket_name, context)
            assert bucket is not None  # raises otherwise

            live_generation = self.__get_live_generation(
                bucket_name, object_name, context
            )
            if live_generation is not None:
                current = bucket.get("%s#%d" % (object_name, live_generation))
            else:
                current = None
            # Validate the preconditions against the existing object, if any
            for precondition in preconditions:
                if not precondition(current, live_generation, context):
                    return

            # generations are initialized based on time in gcs.object.Object, so this is
            # assumed to be higher than existing generations.
            generation = blob.metadata.generation
            bucket["%s#%d" % (object_name, generation)] = blob
            self.__set_live_generation(bucket_name, object_name, generation, context)

    def delete_object(
        self,
        bucket_name: str,
        object_name: str,
        context=None,
        generation: int = 0,
        preconditions=[],
    ):
        with self._resources_lock:
            blob, live_generation = self._get_object(
                bucket_name, object_name, context, generation, preconditions
            )
            # _get_object() raises if the object is not found or the generation mismatches.
            # There are only two cases:
            if generation == 0 or live_generation == generation:
                self.__del_live_generation(bucket_name, object_name, context)
            bucket = self.__get_bucket_for_object(bucket_name, context)
            bucket.pop("%s#%d" % (blob.metadata.name, blob.metadata.generation), None)

    # === UPLOAD === #

    def get_upload(self, upload_id, context):
        with self._uploads_lock:
            upload = self._uploads.get(upload_id)
            if upload is None:
                testbench.error.notfound("Upload %s" % upload_id, context)
            return upload

    def insert_upload(self, upload):
        with self._uploads_lock:
            self._uploads[upload.upload_id] = upload

    def delete_upload(self, upload_id, context):
        with self._uploads_lock:
            upload = self.get_upload(upload_id, context)
            if upload is not None:
                del self._uploads[upload_id]

    # === REWRITE === #

    def get_rewrite(self, token, context):
        with self._rewrites_lock:
            rewrite = self._rewrites.get(token)
            if rewrite is None:
                testbench.error.notfound("Rewrite %s" % token, context)
            return rewrite

    def insert_rewrite(self, rewrite):
        with self._rewrites_lock:
            self._rewrites[rewrite.token] = rewrite

    def delete_rewrite(self, token, context):
        with self._rewrites_lock:
            self.get_rewrite(token, context)
            del self._rewrites[token]

    # ==== PROJECTS ==== #

    def get_project(self, project_id):
        """Find a project and return the GcsProject object."""
        # Dynamically create the projects. The GCS testbench does not have functions
        # to create projects, nor do we want to create such functions. The point is
        # to test the GCS client library, not the IAM client library.
        with self._projects_lock:
            return self._projects.setdefault(
                project_id, gcs.project.GcsProject(project_id)
            )

    # ==== RETRY_TESTS ==== #

    @classmethod
    def __to_serializeable_retry_test(cls, retry_test):
        return {
            "id": retry_test["id"],
            "instructions": {
                key: list(value) for key, value in retry_test["instructions"].items()
            },
            "completed": retry_test["completed"],
            "transport": retry_test["transport"].upper(),
        }

    def supported_methods(self):
        with self._retry_tests_lock:
            return self._supported_methods

    def insert_supported_methods(self, methods):
        with self._retry_tests_lock:
            self._supported_methods.extend(methods)

    def get_retry_test(self, retry_test_id):
        with self._retry_tests_lock:
            retry_test = self._retry_tests.get(retry_test_id)
            if retry_test is None:
                testbench.error.notfound("Retry Test %s" % retry_test_id, context=None)
            return self.__to_serializeable_retry_test(retry_test)

    def __validate_injected_failure_description(self, failure):
        for expr in [
            testbench.common.retry_return_error_code,
            testbench.common.retry_return_error_connection,
            testbench.common.retry_return_error_after_bytes,
            testbench.common.retry_return_short_response,
            testbench.common.retry_return_broken_stream_after_bytes,
        ]:
            if expr.match(failure) is not None:
                return
        testbench.error.invalid("The fault injection request <%s>" % failure, None)

    def __validate_grpc_method_implemented_retry(self, method):
        """Returns Unimplemented 501 for methods that are not yet supported.
        Temporary validation while adding Retry Test API support in gRPC."""
<<<<<<< HEAD
        implemented_grpc_w_retry = {
            "storage.buckets.get",
            "storage.buckets.getIamPolicy",
            "storage.buckets.list"
            "storage.serviceaccount.get",
            "storage.notifications.get",
            "storage.notifications.list",
            "storage.hmacKey.get",
            "storage.hmacKey.list",
            "storage.objects.list",
            "storage.objects.get"
        }
=======
        implemented_grpc_w_retry = {"storage.buckets.get"}
>>>>>>> f9294828
        if method not in implemented_grpc_w_retry:
            testbench.error.unimplemented(
                "Retry Test API support for the requested method <%s> in GRPC" % method,
                None,
            )

    def __validate_instructions(self, instructions, transport="JSON"):
        for method, failures in instructions.items():
            if method not in self._supported_methods:
                testbench.error.invalid(
                    "The requested method <%s> for fault injection" % method, None
                )
            # TODO: Temporary validation will be removed once Retry Test API is fully supported in gRPC.
            if transport.upper() == "GRPC":
                self.__validate_grpc_method_implemented_retry(method)
            for failure in failures:
                self.__validate_injected_failure_description(failure)

    def __validate_transport(self, transport):
        if transport.upper() not in ("JSON", "GRPC"):
            testbench.error.invalid(
                "The requested transport <%s> is not supported in the testbench"
                % transport,
                None,
            )

    def insert_retry_test(self, instructions, transport="JSON"):
        with self._retry_tests_lock:
            # Validate transport - Invalid request for any value other than "JSON" or "GRPC".
            self.__validate_transport(transport)
            self.__validate_instructions(instructions, transport)
            retry_test_id = uuid.uuid4().hex
            self._retry_tests[retry_test_id] = {
                "id": retry_test_id,
                "instructions": {
                    key: collections.deque(value) for key, value in instructions.items()
                },
                "completed": False,
                "transport": transport.upper(),
            }
            return self.__to_serializeable_retry_test(self._retry_tests[retry_test_id])

    def has_instructions_retry_test(self, retry_test_id, method, transport="JSON"):
        with self._retry_tests_lock:
            retry_test = self.get_retry_test(retry_test_id)
            # Add validation for request transport as well.
            if (len(retry_test["instructions"].get(method, [])) > 0) and retry_test[
                "transport"
            ].upper() == transport.upper():
                return True
            return False

    def peek_next_instruction(self, retry_test_id, method):
        with self._retry_tests_lock:
            self.get_retry_test(retry_test_id)
            if self._retry_tests[retry_test_id]["instructions"] and self._retry_tests[
                retry_test_id
            ]["instructions"].get(method, None):
                return self._retry_tests[retry_test_id]["instructions"][method][0]
            else:
                return None

    def dequeue_next_instruction(self, retry_test_id, method):
        with self._retry_tests_lock:
            self.get_retry_test(retry_test_id)
            next_instruction = self._retry_tests[retry_test_id]["instructions"][
                method
            ].popleft()
            instructions_left = 0
            for key, value in self._retry_tests[retry_test_id]["instructions"].items():
                instructions_left += len(value)
            if instructions_left == 0:
                self._retry_tests[retry_test_id]["completed"] = True
            return next_instruction

    def list_retry_tests(self):
        with self._retry_tests_lock:
            return [
                self.__to_serializeable_retry_test(x)
                for x in self._retry_tests.values()
            ]

    def delete_retry_test(self, retry_test_id):
        with self._retry_tests_lock:
            self.get_retry_test(retry_test_id)
            del self._retry_tests[retry_test_id]<|MERGE_RESOLUTION|>--- conflicted
+++ resolved
@@ -417,7 +417,6 @@
     def __validate_grpc_method_implemented_retry(self, method):
         """Returns Unimplemented 501 for methods that are not yet supported.
         Temporary validation while adding Retry Test API support in gRPC."""
-<<<<<<< HEAD
         implemented_grpc_w_retry = {
             "storage.buckets.get",
             "storage.buckets.getIamPolicy",
@@ -430,9 +429,6 @@
             "storage.objects.list",
             "storage.objects.get"
         }
-=======
-        implemented_grpc_w_retry = {"storage.buckets.get"}
->>>>>>> f9294828
         if method not in implemented_grpc_w_retry:
             testbench.error.unimplemented(
                 "Retry Test API support for the requested method <%s> in GRPC" % method,
